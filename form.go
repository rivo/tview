package tview

import (
	"github.com/gdamore/tcell"
)

// DefaultFormFieldWidth is the default field screen width of form elements
// whose field width is flexible (0). This is used in the Form class for
// horizontal layouts.
var DefaultFormFieldWidth = 10

// FormItem is the interface all form items must implement to be able to be
// included in a form.
type FormItem interface {
	Primitive

	// GetLabel returns the item's label text.
	GetLabel() string

	// SetFormAttributes sets a number of item attributes at once.
	SetFormAttributes(labelWidth int, labelColor, bgColor, fieldTextColor, fieldBgColor tcell.Color) FormItem

	// GetFieldWidth returns the width of the form item's field (the area which
	// is manipulated by the user) in number of screen cells. A value of 0
	// indicates the the field width is flexible and may use as much space as
	// required.
	GetFieldWidth() int

	// SetFinishedFunc sets the handler function for when the user finished
	// entering data into the item. The handler may receive events for the
	// Enter key (we're done), the Escape key (cancel input), the Tab key (move to
	// next field), and the Backtab key (move to previous field).
	SetFinishedFunc(handler func(key tcell.Key)) FormItem
}

// Form allows you to combine multiple one-line form elements into a vertical
// or horizontal layout. Form elements include types such as InputField or
// Checkbox. These elements can be optionally followed by one or more buttons
// for which you can define form-wide actions (e.g. Save, Clear, Cancel).
//
// See https://github.com/rivo/tview/wiki/Form for an example.
type Form struct {
	*Box

	// The items of the form (one row per item).
	items []FormItem

	// The buttons of the form.
	buttons []*Button

	// If set to true, instead of position items and buttons from top to bottom,
	// they are positioned from left to right.
	horizontal bool

	// The alignment of the buttons.
	buttonsAlign int

	// The number of empty rows between items.
	itemPadding int

	// The index of the item or button which has focus. (Items are counted first,
	// buttons are counted last.) This is only used when the form itself receives
	// focus so that the last element that had focus keeps it.
	focusedElement int

	// The label color.
	labelColor tcell.Color

	// The background color of the input area.
	fieldBackgroundColor tcell.Color

	// The text color of the input area.
	fieldTextColor tcell.Color

	// The background color of the buttons.
	buttonBackgroundColor tcell.Color

	// The color of the button text.
	buttonTextColor tcell.Color

	// An optional function which is called when the user hits Escape.
	cancel func()
}

// NewForm returns a new form.
func NewForm() *Form {
	box := NewBox().SetBorderPadding(1, 1, 1, 1)

	f := &Form{
		Box:                   box,
		itemPadding:           1,
		labelColor:            Styles.SecondaryTextColor,
		fieldBackgroundColor:  Styles.ContrastBackgroundColor,
		fieldTextColor:        Styles.PrimaryTextColor,
		buttonBackgroundColor: Styles.ContrastBackgroundColor,
		buttonTextColor:       Styles.PrimaryTextColor,
	}

	f.focus = f

	return f
}

// SetItemPadding sets the number of empty rows between form items for vertical
// layouts and the number of empty cells between form items for horizontal
// layouts.
func (f *Form) SetItemPadding(padding int) *Form {
	f.itemPadding = padding
	return f
}

// SetHorizontal sets the direction the form elements are laid out. If set to
// true, instead of positioning them from top to bottom (the default), they are
// positioned from left to right, moving into the next row if there is not
// enough space.
func (f *Form) SetHorizontal(horizontal bool) *Form {
	f.horizontal = horizontal
	return f
}

// SetLabelColor sets the color of the labels.
func (f *Form) SetLabelColor(color tcell.Color) *Form {
	f.labelColor = color
	return f
}

// SetFieldBackgroundColor sets the background color of the input areas.
func (f *Form) SetFieldBackgroundColor(color tcell.Color) *Form {
	f.fieldBackgroundColor = color
	return f
}

// SetFieldTextColor sets the text color of the input areas.
func (f *Form) SetFieldTextColor(color tcell.Color) *Form {
	f.fieldTextColor = color
	return f
}

// SetButtonsAlign sets how the buttons align horizontally, one of AlignLeft
// (the default), AlignCenter, and AlignRight. This is only
func (f *Form) SetButtonsAlign(align int) *Form {
	f.buttonsAlign = align
	return f
}

// SetButtonBackgroundColor sets the background color of the buttons.
func (f *Form) SetButtonBackgroundColor(color tcell.Color) *Form {
	f.buttonBackgroundColor = color
	return f
}

// SetButtonTextColor sets the color of the button texts.
func (f *Form) SetButtonTextColor(color tcell.Color) *Form {
	f.buttonTextColor = color
	return f
}

// SetFocus shifts the focus to the form element with the given index, counting
// non-button items first and buttons last. Note that this index is only used
// when the form itself receives focus.
func (f *Form) SetFocus(index int) *Form {
	if index < 0 {
		f.focusedElement = 0
	} else if index >= len(f.items)+len(f.buttons) {
		f.focusedElement = len(f.items) + len(f.buttons)
	} else {
		f.focusedElement = index
	}
	return f
}

// AddInputField adds an input field to the form. It has a label, an optional
// initial value, a field width (a value of 0 extends it as far as possible),
// an optional accept function to validate the item's value (set to nil to
// accept any text), and an (optional) callback function which is invoked when
// the input field's text has changed.
func (f *Form) AddInputField(label, value string, fieldWidth int, accept func(textToCheck string, lastChar rune) bool, changed func(text string)) *Form {
	f.items = append(f.items, NewInputField().
		SetLabel(label).
		SetText(value).
		SetFieldWidth(fieldWidth).
		SetAcceptanceFunc(accept).
		SetChangedFunc(changed))
	return f
}

// AddPasswordField adds a password field to the form. This is similar to an
// input field except that the user's input not shown. Instead, a "mask"
// character is displayed. The password field has a label, an optional initial
// value, a field width (a value of 0 extends it as far as possible), and an
// (optional) callback function which is invoked when the input field's text has
// changed.
func (f *Form) AddPasswordField(label, value string, fieldWidth int, mask rune, changed func(text string)) *Form {
	if mask == 0 {
		mask = '*'
	}
	f.items = append(f.items, NewInputField().
		SetLabel(label).
		SetText(value).
		SetFieldWidth(fieldWidth).
		SetMaskCharacter(mask).
		SetChangedFunc(changed))
	return f
}

// AddDropDown adds a drop-down element to the form. It has a label, options,
// and an (optional) callback function which is invoked when an option was
// selected. The initial option may be a negative value to indicate that no
// option is currently selected.
func (f *Form) AddDropDown(label string, options []string, initialOption int, selected func(option string, optionIndex int)) *Form {
	f.items = append(f.items, NewDropDown().
		SetLabel(label).
		SetOptions(options, selected).
		SetCurrentOption(initialOption))
	return f
}

// AddCheckbox adds a checkbox to the form. It has a label, an initial state,
// and an (optional) callback function which is invoked when the state of the
// checkbox was changed by the user.
func (f *Form) AddCheckbox(label string, checked bool, changed func(checked bool)) *Form {
	f.items = append(f.items, NewCheckbox().
		SetLabel(label).
		SetChecked(checked).
		SetChangedFunc(changed))
	return f
}

// AddButton adds a new button to the form. The "selected" function is called
// when the user selects this button. It may be nil.
func (f *Form) AddButton(label string, selected func()) *Form {
	f.buttons = append(f.buttons, NewButton(label).SetSelectedFunc(selected))
	return f
}

// GetButton returns the button at the specified 0-based index. Note that
// buttons have been specially prepared for this form and modifying some of
// their attributes may have unintended side effects.
func (f *Form) GetButton(index int) *Button {
	return f.buttons[index]
}

// RemoveButton removes the button at the specified position, starting with 0
// for the button that was added first.
func (f *Form) RemoveButton(index int) *Form {
	f.buttons = append(f.buttons[:index], f.buttons[index+1:]...)
	return f
}

// GetButtonCount returns the number of buttons in this form.
func (f *Form) GetButtonCount() int {
	return len(f.buttons)
}

// GetButtonIndex returns the index of the button with the given label, starting
// with 0 for the button that was added first. If no such label was found, -1
// is returned.
func (f *Form) GetButtonIndex(label string) int {
	for index, button := range f.buttons {
		if button.GetLabel() == label {
			return index
		}
	}
	return -1
}

// Clear removes all input elements from the form, including the buttons if
// specified.
func (f *Form) Clear(includeButtons bool) *Form {
	f.items = nil
	if includeButtons {
		f.ClearButtons()
	}
	f.focusedElement = 0
	return f
}

// ClearButtons removes all buttons from the form.
func (f *Form) ClearButtons() *Form {
	f.buttons = nil
	return f
}

// AddFormItem adds a new item to the form. This can be used to add your own
// objects to the form, or you can use it to pass a FormItemArgsImplementor
// of the type for your FormItem as a 2nd parameter to enable initialization
// of properties that FormItem currently does not provide access to set.

// Note, however, that the Form class will override some of its attributes to
// make it work in the form context. Specifically, these are:
//
//   - The label width
//   - The label color
//   - The background color
//   - The field text color
//   - The field background color
//
func (f *Form) AddFormItem(item FormItem, args ...FormItemArgsImplementor) *Form {
	if len(args) == 0 {
		f.items = append(f.items, item)
	} else {
		f.items = append(f.items, f.ApplyFormItemArgs(item, args...))
	}
	return f
}

// GetFormItemCount returns the number of items in the form (not including the
// buttons).
func (f *Form) GetFormItemCount() int {
	return len(f.items)
}

// GetFormItem returns the form item at the given position, starting with index
// 0. Elements are referenced in the order they were added. Buttons are not
// included.
func (f *Form) GetFormItem(index int) FormItem {
	return f.items[index]
}

// RemoveFormItem removes the form element at the given position, starting with
// index 0. Elements are referenced in the order they were added. Buttons are
// not included.
func (f *Form) RemoveFormItem(index int) *Form {
	f.items = append(f.items[:index], f.items[index+1:]...)
	return f
}

// GetFormItemByLabel returns the first form element with the given label. If
// no such element is found, nil is returned. Buttons are not searched and will
// therefore not be returned.
func (f *Form) GetFormItemByLabel(label string) FormItem {
	for _, item := range f.items {
		if item.GetLabel() == label {
			return item
		}
	}
	return nil
}

// GetFormItemIndex returns the index of the first form element with the given
// label. If no such element is found, -1 is returned. Buttons are not searched
// and will therefore not be returned.
func (f *Form) GetFormItemIndex(label string) int {
	for index, item := range f.items {
		if item.GetLabel() == label {
			return index
		}
	}
	return -1
}

// GetFocusedItemIndex returns the indices of the form element or button which
// currently has focus. If they don't, -1 is returned resepectively.
func (f *Form) GetFocusedItemIndex() (formItem, button int) {
	index := f.focusIndex()
	if index < 0 {
		return -1, -1
	}
	if index < len(f.items) {
		return index, -1
	}
	return -1, index - len(f.items)
}

// SetCancelFunc sets a handler which is called when the user hits the Escape
// key.
func (f *Form) SetCancelFunc(callback func()) *Form {
	f.cancel = callback
	return f
}

// Draw draws this primitive onto the screen.
func (f *Form) Draw(screen tcell.Screen) {
	f.Box.Draw(screen)

	// Determine the actual item that has focus.
	if index := f.focusIndex(); index >= 0 {
		f.focusedElement = index
	}

	// Determine the dimensions.
	x, y, width, height := f.GetInnerRect()
	topLimit := y
	bottomLimit := y + height
	rightLimit := x + width
	startX := x

	// Find the longest label.
	var maxLabelWidth int
	for _, item := range f.items {
		labelWidth := TaggedStringWidth(item.GetLabel())
		if labelWidth > maxLabelWidth {
			maxLabelWidth = labelWidth
		}
	}
	maxLabelWidth++ // Add one space.

	// Calculate positions of form items.
	positions := make([]struct{ x, y, width, height int }, len(f.items)+len(f.buttons))
	var focusedPosition struct{ x, y, width, height int }
	for index, item := range f.items {
		// Calculate the space needed.
		labelWidth := TaggedStringWidth(item.GetLabel())
		var itemWidth int
		if f.horizontal {
			fieldWidth := item.GetFieldWidth()
			if fieldWidth == 0 {
				fieldWidth = DefaultFormFieldWidth
			}
			labelWidth++
			itemWidth = labelWidth + fieldWidth
		} else {
			// We want all fields to align vertically.
			labelWidth = maxLabelWidth
			itemWidth = width
		}

		// Advance to next line if there is no space.
		if f.horizontal && x+labelWidth+1 >= rightLimit {
			x = startX
			y += 2
		}

		// Adjust the item's attributes.
		if x+itemWidth >= rightLimit {
			itemWidth = rightLimit - x
		}
		item.SetFormAttributes(
			labelWidth,
			f.labelColor,
			f.backgroundColor,
			f.fieldTextColor,
			f.fieldBackgroundColor,
		)

		// Save position.
		positions[index].x = x
		positions[index].y = y
		positions[index].width = itemWidth
		positions[index].height = 1
		if item.GetFocusable().HasFocus() {
			focusedPosition = positions[index]
		}

		// Advance to next item.
		if f.horizontal {
			x += itemWidth + f.itemPadding
		} else {
			y += 1 + f.itemPadding
		}
	}

	// How wide are the buttons?
	buttonWidths := make([]int, len(f.buttons))
	buttonsWidth := 0
	for index, button := range f.buttons {
		w := TaggedStringWidth(button.GetLabel()) + 4
		buttonWidths[index] = w
		buttonsWidth += w + 1
	}
	buttonsWidth--

	// Where do we place them?
	if !f.horizontal && x+buttonsWidth < rightLimit {
		if f.buttonsAlign == AlignRight {
			x = rightLimit - buttonsWidth
		} else if f.buttonsAlign == AlignCenter {
			x = (x + rightLimit - buttonsWidth) / 2
		}

		// In vertical layouts, buttons always appear after an empty line.
		if f.itemPadding == 0 {
			y++
		}
	}

	// Calculate positions of buttons.
	for index, button := range f.buttons {
		space := rightLimit - x
		buttonWidth := buttonWidths[index]
		if f.horizontal {
			if space < buttonWidth-4 {
				x = startX
				y += 2
				space = width
			}
		} else {
			if space < 1 {
				break // No space for this button anymore.
			}
		}
		if buttonWidth > space {
			buttonWidth = space
		}
		button.SetLabelColor(f.buttonTextColor).
			SetLabelColorActivated(f.buttonBackgroundColor).
			SetBackgroundColorActivated(f.buttonTextColor).
			SetBackgroundColor(f.buttonBackgroundColor)

		buttonIndex := index + len(f.items)
		positions[buttonIndex].x = x
		positions[buttonIndex].y = y
		positions[buttonIndex].width = buttonWidth
		positions[buttonIndex].height = 1

		if button.HasFocus() {
			focusedPosition = positions[buttonIndex]
		}

		x += buttonWidth + 1
	}

	// Determine vertical offset based on the position of the focused item.
	var offset int
	if focusedPosition.y+focusedPosition.height > bottomLimit {
		offset = focusedPosition.y + focusedPosition.height - bottomLimit
		if focusedPosition.y-offset < topLimit {
			offset = focusedPosition.y - topLimit
		}
	}

	// Draw items.
	for index, item := range f.items {
		// Set position.
		y := positions[index].y - offset
		height := positions[index].height
		item.SetRect(positions[index].x, y, positions[index].width, height)

		// Is this item visible?
		if y+height <= topLimit || y >= bottomLimit {
			continue
		}

		// Draw items with focus last (in case of overlaps).
		if item.GetFocusable().HasFocus() {
			defer item.Draw(screen)
		} else {
			item.Draw(screen)
		}
	}

	// Draw buttons.
	for index, button := range f.buttons {
		// Set position.
		buttonIndex := index + len(f.items)
		y := positions[buttonIndex].y - offset
		height := positions[buttonIndex].height
		button.SetRect(positions[buttonIndex].x, y, positions[buttonIndex].width, height)

		// Is this button visible?
		if y+height <= topLimit || y >= bottomLimit {
			continue
		}

		// Draw button.
		button.Draw(screen)
	}
}

// Focus is called by the application when the primitive receives focus.
func (f *Form) Focus(delegate func(p Primitive)) {
	if len(f.items)+len(f.buttons) == 0 {
		f.hasFocus = true
		return
	}
	f.hasFocus = false

	// Hand on the focus to one of our child elements.
	if f.focusedElement < 0 || f.focusedElement >= len(f.items)+len(f.buttons) {
		f.focusedElement = 0
	}
	handler := func(key tcell.Key) {
		switch key {
		case tcell.KeyTab, tcell.KeyEnter:
			f.focusedElement++
			f.Focus(delegate)
		case tcell.KeyBacktab:
			f.focusedElement--
			if f.focusedElement < 0 {
				f.focusedElement = len(f.items) + len(f.buttons) - 1
			}
			f.Focus(delegate)
		case tcell.KeyEscape:
			if f.cancel != nil {
				f.cancel()
			} else {
				f.focusedElement = 0
				f.Focus(delegate)
			}
		}
	}

	if f.focusedElement < len(f.items) {
		// We're selecting an item.
		item := f.items[f.focusedElement]
		item.SetFinishedFunc(handler)
		delegate(item)
	} else {
		// We're selecting a button.
		button := f.buttons[f.focusedElement-len(f.items)]
		button.SetBlurFunc(handler)
		delegate(button)
	}
}

// HasFocus returns whether or not this primitive has focus.
func (f *Form) HasFocus() bool {
	if f.hasFocus {
		return true
	}
	return f.focusIndex() >= 0
}

// focusIndex returns the index of the currently focused item, counting form
// items first, then buttons. A negative value indicates that no containeed item
// has focus.
func (f *Form) focusIndex() int {
	for index, item := range f.items {
		if item.GetFocusable().HasFocus() {
			return index
		}
	}
	for index, button := range f.buttons {
		if button.focus.HasFocus() {
			return len(f.items) + index
		}
	}
<<<<<<< HEAD
	return -1
}
=======
	return false
}

// ApplyFormItemArgs applies the values from the `args` parameters to the
// properties of the FormItem associated with its FormItemArgsImplementor
// type e.g. InputFieldArgs, PasswordFieldArgs, DropDownArgs and CheckboxArgs
// respectively.
// See docs for each of the args struct types for the values they accept.
func (f *Form) ApplyFormItemArgs(item FormItem, args ...FormItemArgsImplementor) FormItem {
	if len(args) > 0 {
		switch args[0].(type) {
		case *InputFieldArgs:
			f.ApplyInputFieldArgs(item, args[0].(*InputFieldArgs))
		case *PasswordFieldArgs:
			f.ApplyPasswordFieldArgs(item, args[0].(*PasswordFieldArgs))
		case *DropDownArgs:
			f.ApplyDropDownArgs(item, args[0].(*DropDownArgs))
		case *CheckboxArgs:
			f.ApplySetCheckboxArgs(item, args[0].(*CheckboxArgs))
		default:
			if fi,ok := item.(FormItemArgsApplier); ok {
				fi.ApplyArgs(args[0].(*CheckboxArgs))
			}
		}
	}
	return item
}

// ApplyInputFieldArgs applies the values from an InputFieldArgs{} struct to
// the associated properties of the InputField passed as item, an instance of
// a struct that implements FormItem.
func (f *Form) ApplyInputFieldArgs(item FormItem, args *InputFieldArgs) FormItem {
	return item.(*InputField).ApplyArgs(args)
}

// ApplyPasswordFieldArgs applies the values from a PasswordFieldArgs{} struct to
// the associated properties of the PasswordField passed as item, an instance of
// a struct that implements FormItem.
func (f *Form) ApplyPasswordFieldArgs(item FormItem, args *PasswordFieldArgs) FormItem {
	return item.(*InputField).ApplyArgs(args)
}

// ApplyDropDownArgs applies the values from a DropDownArgs{} struct to
// the associated properties of the DropDown passed as item, an instance of
// a struct that implements FormItem.
func (f *Form) ApplyDropDownArgs(item FormItem, args *DropDownArgs) FormItem {
	return item.(*DropDown).ApplyArgs(args)
}

// ApplySetCheckboxArgs applies the values from a CheckboxArgs{} struct to
// the associated properties of the Checkbox passed as item, an instance of
// a struct that implements FormItem.
func (f *Form) ApplySetCheckboxArgs(item FormItem, args *CheckboxArgs) FormItem {
	return item.(*Checkbox).ApplyArgs(args)
}


>>>>>>> 733e0871
<|MERGE_RESOLUTION|>--- conflicted
+++ resolved
@@ -625,11 +625,7 @@
 			return len(f.items) + index
 		}
 	}
-<<<<<<< HEAD
 	return -1
-}
-=======
-	return false
 }
 
 // ApplyFormItemArgs applies the values from the `args` parameters to the
@@ -686,4 +682,3 @@
 }
 
 
->>>>>>> 733e0871
