--- conflicted
+++ resolved
@@ -103,11 +103,8 @@
 - [tvxwidgets: tview extra widgets](https://github.com/navidys/tvxwidgets)
 - [Domino card game on terminal](https://github.com/gusti-andika/card-domino.git)
 - [goaround: Query stackoverflow API and get results on terminal](https://github.com/glendsoza/goaround)
-<<<<<<< HEAD
 - [resto: 🔗 a CLI app can send pretty HTTP & API requests with TUI](https://github.com/abdfnx/resto)
-=======
 - [twad: a WAD launcher for the terminal](https://github.com/zmnpl/twad)
->>>>>>> cf059270
 
 ## Documentation
 
