package tview

import (
	"bytes"
	"fmt"
	"regexp"
	"strings"
	"sync"
	"unicode/utf8"

	"github.com/gdamore/tcell"
	colorful "github.com/lucasb-eyer/go-colorful"
	runewidth "github.com/mattn/go-runewidth"
)

// TabSize is the number of spaces with which a tab character will be replaced.
var TabSize = 4

// textViewIndex contains information about each line displayed in the text
// view.
type textViewIndex struct {
	Line            int    // The index into the "buffer" variable.
	Pos             int    // The index into the "buffer" string (byte position).
	NextPos         int    // The (byte) index of the next character in this buffer line.
	Width           int    // The screen width of this line.
	ForegroundColor string // The starting foreground color ("" = don't change, "-" = reset).
	BackgroundColor string // The starting background color ("" = don't change, "-" = reset).
	Attributes      string // The starting attributes ("" = don't change, "-" = reset).
	Region          string // The starting region ID.
}

// TextView is a box which displays text. It implements the io.Writer interface
// so you can stream text to it. This does not trigger a redraw automatically
// but if a handler is installed via SetChangedFunc(), you can cause it to be
// redrawn.
//
// Navigation
//
// If the text view is scrollable (the default), text is kept in a buffer which
// may be larger than the screen and can be navigated similarly to Vim:
//
//   - h, left arrow: Move left.
//   - l, right arrow: Move right.
//   - j, down arrow: Move down.
//   - k, up arrow: Move up.
//   - g, home: Move to the top.
//   - G, end: Move to the bottom.
//   - Ctrl-F, page down: Move down by one page.
//   - Ctrl-B, page up: Move up by one page.
//
// If the text is not scrollable, any text above the top visible line is
// discarded.
//
// Use SetInputCapture() to override or modify keyboard input.
//
// Colors
//
// If dynamic colors are enabled via SetDynamicColors(), text color can be
// changed dynamically by embedding color strings in square brackets. This works
// the same way as anywhere else. Please see the package documentation for more
// information.
//
// Regions and Highlights
//
// If regions are enabled via SetRegions(), you can define text regions within
// the text and assign region IDs to them. Text regions start with region tags.
// Region tags are square brackets that contain a region ID in double quotes,
// for example:
//
//   We define a ["rg"]region[""] here.
//
// A text region ends with the next region tag. Tags with no region ID ([""])
// don't start new regions. They can therefore be used to mark the end of a
// region. Region IDs must satisfy the following regular expression:
//
//   [a-zA-Z0-9_,;: \-\.]+
//
// Regions can be highlighted by calling the Highlight() function with one or
// more region IDs. This can be used to display search results, for example.
//
// The ScrollToHighlight() function can be used to jump to the currently
// highlighted region once when the text view is drawn the next time.
//
// See https://github.com/rivo/tview/wiki/TextView for an example.
type TextView struct {
	sync.Mutex
	*Box

	maxWidth, maxHeight, minWidth, minHeight int

	// The text buffer.
	buffer []string

	// The last bytes that have been received but are not part of the buffer yet.
	recentBytes []byte

	// The processed line index. This is nil if the buffer has changed and needs
	// to be re-indexed.
	index []*textViewIndex

	// The text alignment, one of AlignLeft, AlignCenter, or AlignRight.
	align int

	// Indices into the "index" slice which correspond to the first line of the
	// first highlight and the last line of the last highlight. This is calculated
	// during re-indexing. Set to -1 if there is no current highlight.
	fromHighlight, toHighlight int

	// A set of region IDs that are currently highlighted.
	highlights map[string]struct{}

	// The last width for which the current table is drawn.
	lastWidth int

	// The screen width of the longest line in the index (not the buffer).
	longestLine int

	// The index of the first line shown in the text view.
	lineOffset int

	// If set to true, the text view will always remain at the end of the content.
	trackEnd bool

	// The number of characters to be skipped on each line (not in wrap mode).
	columnOffset int

	// The height of the content the last time the text view was drawn.
	pageSize int

	// If set to true, the text view will keep a buffer of text which can be
	// navigated when the text is longer than what fits into the box.
	scrollable bool

	// If set to true, lines that are longer than the available width are wrapped
	// onto the next line. If set to false, any characters beyond the available
	// width are discarded.
	wrap bool

	// If set to true and if wrap is also true, lines are split at spaces or
	// after punctuation characters.
	wordWrap bool

	// The (starting) color of the text.
	textColor tcell.Color

	// If set to true, the text color can be changed dynamically by piping color
	// strings in square brackets to the text view.
	dynamicColors bool

	// If set to true, region tags can be used to define regions.
	regions bool

	// A temporary flag which, when true, will automatically bring the current
	// highlight(s) into the visible screen.
	scrollToHighlights bool

	// An optional function which is called when the content of the text view has
	// changed.
	changed func()

	// An optional function which is called when the user presses one of the
	// following keys: Escape, Enter, Tab, Backtab.
	done func(tcell.Key)

	scrollEnded func(screen tcell.Screen)

	// A callback function set by the Form class and called when the user leaves
	// this form item.
	finished func(tcell.Key)
}

// NewTextView returns a new text view.
func NewTextView() *TextView {
	textview := &TextView{
		Box:           NewBox(),
		highlights:    make(map[string]struct{}),
		lineOffset:    -1,
		scrollable:    true,
		align:         AlignLeft,
		wrap:          true,
		textColor:     Styles.PrimaryTextColor,
		dynamicColors: false,
	}
	textview.height = 0

	return textview
}

// SetMinSize sets min size of the box
func (t *TextView) SetMinSize(width, height int) *TextView {
	t.minWidth = width
	t.minHeight = height
	return t
}

// SetMaxSize sets max size of the box
func (t *TextView) SetMaxSize(width, height int) *TextView {
	t.maxWidth = width
	t.maxHeight = height
	return t
}

// SetScrollable sets the flag that decides whether or not the text view is
// scrollable. If true, text is kept in a buffer and can be navigated.
func (t *TextView) SetScrollable(scrollable bool) *TextView {
	t.scrollable = scrollable
	if !scrollable {
		t.trackEnd = true
	}
	return t
}

// SetWrap sets the flag that, if true, leads to lines that are longer than the
// available width being wrapped onto the next line. If false, any characters
// beyond the available width are not displayed.
func (t *TextView) SetWrap(wrap bool) *TextView {
	if t.wrap != wrap {
		t.index = nil
	}
	t.wrap = wrap
	return t
}

// SetWordWrap sets the flag that, if true and if the "wrap" flag is also true
// (see SetWrap()), wraps the line at spaces or after punctuation marks. Note
// that trailing spaces will not be printed.
//
// This flag is ignored if the "wrap" flag is false.
func (t *TextView) SetWordWrap(wrapOnWords bool) *TextView {
	if t.wordWrap != wrapOnWords {
		t.index = nil
	}
	t.wordWrap = wrapOnWords
	return t
}

// SetTextAlign sets the text alignment within the text view. This must be
// either AlignLeft, AlignCenter, or AlignRight.
func (t *TextView) SetTextAlign(align int) *TextView {
	if t.align != align {
		t.index = nil
	}
	t.align = align
	return t
}

// SetTextColor sets the initial color of the text (which can be changed
// dynamically by sending color strings in square brackets to the text view if
// dynamic colors are enabled).
func (t *TextView) SetTextColor(color tcell.Color) *TextView {
	t.textColor = color
	return t
}

// SetText sets the text of this text view to the provided string. Previously
// contained text will be removed.
func (t *TextView) SetText(text string) *TextView {
	t.Clear()
	fmt.Fprint(t, text)
	return t
}

// SetDynamicColors sets the flag that allows the text color to be changed
// dynamically. See class description for details.
func (t *TextView) SetDynamicColors(dynamic bool) *TextView {
	if t.dynamicColors != dynamic {
		t.index = nil
	}
	t.dynamicColors = dynamic
	return t
}

// SetRegions sets the flag that allows to define regions in the text. See class
// description for details.
func (t *TextView) SetRegions(regions bool) *TextView {
	if t.regions != regions {
		t.index = nil
	}
	t.regions = regions
	return t
}

// SetChangedFunc sets a handler function which is called when the text of the
// text view has changed. This is typically used to cause the application to
// redraw the screen.
func (t *TextView) SetChangedFunc(handler func()) *TextView {
	t.changed = handler
	return t
}

// SetDoneFunc sets a handler which is called when the user presses on the
// following keys: Escape, Enter, Tab, Backtab. The key is passed to the
// handler.
func (t *TextView) SetDoneFunc(handler func(key tcell.Key)) *TextView {
	t.done = handler
	return t
}

// SetScrollEndedFunc sets a handler function which is called when the text of the
// text view has changed. This is typically used to cause the application to
// redraw the screen.
func (t *TextView) SetScrollEndedFunc(handler func(screen tcell.Screen)) *TextView {
	t.scrollEnded = handler
	return t
}

// ScrollToBeginning scrolls to the top left corner of the text if the text view
// is scrollable.
func (t *TextView) ScrollToBeginning() *TextView {
	if !t.scrollable {
		return t
	}
	t.trackEnd = false
	t.lineOffset = 0
	t.columnOffset = 0
	return t
}

// ScrollToEnd scrolls to the bottom left corner of the text if the text view
// is scrollable. Adding new rows to the end of the text view will cause it to
// scroll with the new data.
func (t *TextView) ScrollToEnd() *TextView {
	if !t.scrollable {
		return t
	}
	t.trackEnd = true
	t.columnOffset = 0
	return t
}

// Clear removes all text from the buffer.
func (t *TextView) Clear() *TextView {
	t.buffer = nil
	t.recentBytes = nil
	t.index = nil
	return t
}

// Highlight specifies which regions should be highlighted. See class
// description for details on regions. Empty region strings are ignored.
//
// Text in highlighted regions will be drawn inverted, i.e. with their
// background and foreground colors swapped.
//
// Calling this function will remove any previous highlights. To remove all
// highlights, call this function without any arguments.
func (t *TextView) Highlight(regionIDs ...string) *TextView {
	t.highlights = make(map[string]struct{})
	for _, id := range regionIDs {
		if id == "" {
			continue
		}
		t.highlights[id] = struct{}{}
	}
	t.index = nil
	return t
}

// GetHighlights returns the IDs of all currently highlighted regions.
func (t *TextView) GetHighlights() (regionIDs []string) {
	for id := range t.highlights {
		regionIDs = append(regionIDs, id)
	}
	return
}

// ScrollToHighlight will cause the visible area to be scrolled so that the
// highlighted regions appear in the visible area of the text view. This
// repositioning happens the next time the text view is drawn. It happens only
// once so you will need to call this function repeatedly to always keep
// highlighted regions in view.
//
// Nothing happens if there are no highlighted regions or if the text view is
// not scrollable.
func (t *TextView) ScrollToHighlight() *TextView {
	if len(t.highlights) == 0 || !t.scrollable || !t.regions {
		return t
	}
	t.index = nil
	t.scrollToHighlights = true
	t.trackEnd = false
	return t
}

// GetRegionText returns the text of the region with the given ID. If dynamic
// colors are enabled, color tags are stripped from the text. Newlines are
// always returned as '\n' runes.
//
// If the region does not exist or if regions are turned off, an empty string
// is returned.
func (t *TextView) GetRegionText(regionID string) string {
	if !t.regions || regionID == "" {
		return ""
	}

	var (
		buffer          bytes.Buffer
		currentRegionID string
	)

	for _, str := range t.buffer {
		// Find all color tags in this line.
		var colorTagIndices [][]int
		if t.dynamicColors {
			colorTagIndices = colorPattern.FindAllStringIndex(str, -1)
		}

		// Find all regions in this line.
		var (
			regionIndices [][]int
			regions       [][]string
		)
		if t.regions {
			regionIndices = regionPattern.FindAllStringIndex(str, -1)
			regions = regionPattern.FindAllStringSubmatch(str, -1)
		}

		// Analyze this line.
		var currentTag, currentRegion int
		for pos, ch := range str {
			// Skip any color tags.
			if currentTag < len(colorTagIndices) && pos >= colorTagIndices[currentTag][0] && pos < colorTagIndices[currentTag][1] {
				if pos == colorTagIndices[currentTag][1]-1 {
					currentTag++
				}
				continue
			}

			// Skip any regions.
			if currentRegion < len(regionIndices) && pos >= regionIndices[currentRegion][0] && pos < regionIndices[currentRegion][1] {
				if pos == regionIndices[currentRegion][1]-1 {
					if currentRegionID == regionID {
						// This is the end of the requested region. We're done.
						return buffer.String()
					}
					currentRegionID = regions[currentRegion][1]
					currentRegion++
				}
				continue
			}

			// Add this rune.
			if currentRegionID == regionID {
				buffer.WriteRune(ch)
			}
		}

		// Add newline.
		if currentRegionID == regionID {
			buffer.WriteRune('\n')
		}
	}

	return escapePattern.ReplaceAllString(buffer.String(), `[$1$2]`)
}

// Write lets us implement the io.Writer interface. Tab characters will be
// replaced with TabSize space characters. A "\n" or "\r\n" will be interpreted
// as a new line.
func (t *TextView) Write(p []byte) (n int, err error) {
	// Notify at the end.
	if t.changed != nil {
		defer t.changed()
	}

	t.Lock()
	defer t.Unlock()

	// Copy data over.
	newBytes := append(t.recentBytes, p...)
	t.recentBytes = nil

	// If we have a trailing invalid UTF-8 byte, we'll wait.
	if r, _ := utf8.DecodeLastRune(p); r == utf8.RuneError {
		t.recentBytes = newBytes
		return len(p), nil
	}

	// If we have a trailing open dynamic color, exclude it.
	if t.dynamicColors {
		openColor := regexp.MustCompile(`\[([a-zA-Z]*|#[0-9a-zA-Z]*)$`)
		location := openColor.FindIndex(newBytes)
		if location != nil {
			t.recentBytes = newBytes[location[0]:]
			newBytes = newBytes[:location[0]]
		}
	}

	// If we have a trailing open region, exclude it.
	if t.regions {
		openRegion := regexp.MustCompile(`\["[a-zA-Z0-9_,;: \-\.]*"?$`)
		location := openRegion.FindIndex(newBytes)
		if location != nil {
			t.recentBytes = newBytes[location[0]:]
			newBytes = newBytes[:location[0]]
		}
	}

	// Transform the new bytes into strings.
	newLine := regexp.MustCompile(`\r?\n`)
	newBytes = bytes.Replace(newBytes, []byte{'\t'}, bytes.Repeat([]byte{' '}, TabSize), -1)
	for index, line := range newLine.Split(string(newBytes), -1) {
		if index == 0 {
			if len(t.buffer) == 0 {
				t.buffer = []string{line}
			} else {
				t.buffer[len(t.buffer)-1] += line
			}
		} else {
			t.buffer = append(t.buffer, line)
		}
	}

	// Reset the index.
	t.index = nil

	return len(p), nil
}

// reindexBuffer re-indexes the buffer such that we can use it to easily draw
// the buffer onto the screen. Each line in the index will contain a pointer
// into the buffer from which on we will print text. It will also contain the
// color with which the line starts.
func (t *TextView) reindexBuffer(width int) {
	if t.index != nil {
		return // Nothing has changed. We can still use the current index.
	}
	t.index = nil
	t.fromHighlight, t.toHighlight = -1, -1

	// If there's no space, there's no index.
	if width < 1 {
		return
	}

	// Initial states.
	regionID := ""
	var highlighted bool

	// Go through each line in the buffer.
	for bufferIndex, str := range t.buffer {
		// Find all color tags in this line. Then remove them.
		var (
			colorTagIndices [][]int
			colorTags       [][]string
			escapeIndices   [][]int
		)
		if t.dynamicColors {
			colorTagIndices, colorTags, escapeIndices, str, _ = decomposeString(str)
		}

		// Find all regions in this line. Then remove them.
		var (
			regionIndices [][]int
			regions       [][]string
		)
		if t.regions {
			regionIndices = regionPattern.FindAllStringIndex(str, -1)
			regions = regionPattern.FindAllStringSubmatch(str, -1)
			str = regionPattern.ReplaceAllString(str, "")
			if !t.dynamicColors {
				// We haven't detected escape tags yet. Do it now.
				escapeIndices = escapePattern.FindAllStringIndex(str, -1)
				str = escapePattern.ReplaceAllString(str, "[$1$2]")
			}
		}

		// Split the line if required.
		var splitLines []string
		if t.wrap && len(str) > 0 {
			for len(str) > 0 {
				extract := runewidth.Truncate(str, width, "")
				if t.wordWrap && len(extract) < len(str) {
					// Add any spaces from the next line.
					if spaces := spacePattern.FindStringIndex(str[len(extract):]); spaces != nil && spaces[0] == 0 {
						extract = str[:len(extract)+spaces[1]]
					}

					// Can we split before the mandatory end?
					matches := boundaryPattern.FindAllStringIndex(extract, -1)
					if len(matches) > 0 {
						// Yes. Let's split there.
						extract = extract[:matches[len(matches)-1][1]]
					}
				}
				splitLines = append(splitLines, extract)
				str = str[len(extract):]
			}
		} else {
			// No need to split the line.
			splitLines = []string{str}
		}

		// Create index from split lines.
		var (
			originalPos, colorPos, regionPos, escapePos  int
			foregroundColor, backgroundColor, attributes string
		)
		for _, splitLine := range splitLines {
			line := &textViewIndex{
				Line:            bufferIndex,
				Pos:             originalPos,
				ForegroundColor: foregroundColor,
				BackgroundColor: backgroundColor,
				Attributes:      attributes,
				Region:          regionID,
			}

			// Shift original position with tags.
			lineLength := len(splitLine)
			for {
				if colorPos < len(colorTagIndices) && colorTagIndices[colorPos][0] <= originalPos+lineLength {
					// Process color tags.
					originalPos += colorTagIndices[colorPos][1] - colorTagIndices[colorPos][0]
					foregroundColor, backgroundColor, attributes = styleFromTag(foregroundColor, backgroundColor, attributes, colorTags[colorPos])
					colorPos++
				} else if regionPos < len(regionIndices) && regionIndices[regionPos][0] <= originalPos+lineLength {
					// Process region tags.
					originalPos += regionIndices[regionPos][1] - regionIndices[regionPos][0]
					regionID = regions[regionPos][1]
					_, highlighted = t.highlights[regionID]

					// Update highlight range.
					if highlighted {
						line := len(t.index)
						if t.fromHighlight < 0 {
							t.fromHighlight, t.toHighlight = line, line
						} else if line > t.toHighlight {
							t.toHighlight = line
						}
					}

					regionPos++
				} else if escapePos < len(escapeIndices) && escapeIndices[escapePos][0] <= originalPos+lineLength {
					// Process escape tags.
					originalPos++
					escapePos++
				} else {
					break
				}
			}

			// Advance to next line.
			originalPos += lineLength

			// Append this line.
			line.NextPos = originalPos
			line.Width = runewidth.StringWidth(splitLine)
			t.index = append(t.index, line)
		}

		// Word-wrapped lines may have trailing whitespace. Remove it.
		if t.wrap && t.wordWrap {
			for _, line := range t.index {
				str := t.buffer[line.Line][line.Pos:line.NextPos]
				spaces := spacePattern.FindAllStringIndex(str, -1)
				if spaces != nil && spaces[len(spaces)-1][1] == len(str) {
					oldNextPos := line.NextPos
					line.NextPos -= spaces[len(spaces)-1][1] - spaces[len(spaces)-1][0]
					line.Width -= runewidth.StringWidth(t.buffer[line.Line][line.NextPos:oldNextPos])
				}
			}
		}
	}

	// Calculate longest line.
	t.longestLine = 0
	for _, line := range t.index {
		if line.Width > t.longestLine {
			t.longestLine = line.Width
		}
	}
}

// GetInnerRect returns the position of the inner rectangle (x, y, width,
// height), without the border and without any padding.
func (t *TextView) GetInnerRect() (int, int, int, int) {
	x, y, boxWidth, boxHeight := t.Box.GetInnerRect()

	width := boxWidth
	switch {
	case t.maxWidth > 0 && width > t.maxWidth:
		width = t.maxWidth
		x += (boxWidth - width) / 2
	case t.minWidth > 0 && width < t.minWidth:
		width = t.minWidth
	}

	height := boxHeight
	switch {
	case t.maxHeight > 0 && height > t.maxHeight:
		height = t.maxHeight
	case t.minHeight > 0 && height < t.minHeight:
		height = t.minHeight
	}

	return x, y, width, height
}

// Draw draws this primitive onto the screen.
func (t *TextView) Draw(screen tcell.Screen) {
	t.Lock()
	defer t.Unlock()
	t.Box.Draw(screen)

	// Get the available size.
	x, y, width, height := t.GetInnerRect()
	t.pageSize = height

	// If the width has changed, we need to reindex.
	if width != t.lastWidth {
		t.index = nil
	}
	t.lastWidth = width

	// Re-index.
	t.reindexBuffer(width)

	// If we don't have an index, there's nothing to draw.
	if t.index == nil {
		return
	}

	// Move to highlighted regions.
	if t.regions && t.scrollToHighlights && t.fromHighlight >= 0 {
		// Do we fit the entire height?
		if t.toHighlight-t.fromHighlight+1 < height {
			// Yes, let's center the highlights.
			t.lineOffset = (t.fromHighlight + t.toHighlight - height) / 2
		} else {
			// No, let's move to the start of the highlights.
			t.lineOffset = t.fromHighlight
		}
	}
	t.scrollToHighlights = false

	// Adjust line offset.
	if t.lineOffset+height > len(t.index) {
		t.trackEnd = true
	}
	if t.trackEnd {
		t.lineOffset = len(t.index) - height
	}
	if t.lineOffset < 0 {
		t.lineOffset = 0
	}

	// Adjust column offset.
	if t.align == AlignLeft {
		if t.columnOffset+width > t.longestLine {
			t.columnOffset = t.longestLine - width
		}
		if t.columnOffset < 0 {
			t.columnOffset = 0
		}
	} else if t.align == AlignRight {
		if t.columnOffset-width < -t.longestLine {
			t.columnOffset = width - t.longestLine
		}
		if t.columnOffset > 0 {
			t.columnOffset = 0
		}
	} else { // AlignCenter.
		half := (t.longestLine - width) / 2
		if half > 0 {
			if t.columnOffset > half {
				t.columnOffset = half
			}
			if t.columnOffset < -half {
				t.columnOffset = -half
			}
		} else {
			t.columnOffset = 0
		}
	}

	// Draw the buffer.
	defaultStyle := tcell.StyleDefault.Foreground(t.textColor)
	for line := t.lineOffset; line < len(t.index); line++ {
		if t.scrollEnded != nil && line == len(t.index)-1 {
			t.scrollEnded(screen)
		}

		// Are we done?
		if line-t.lineOffset >= height {
			break
		}

		// Get the text for this line.
		index := t.index[line]
		text := t.buffer[index.Line][index.Pos:index.NextPos]
		foregroundColor := index.ForegroundColor
		backgroundColor := index.BackgroundColor
		attributes := index.Attributes
		regionID := index.Region

		// Get color tags.
		var (
			colorTagIndices [][]int
			colorTags       [][]string
			escapeIndices   [][]int
		)
		if t.dynamicColors {
			colorTagIndices, colorTags, escapeIndices, _, _ = decomposeString(text)
		}

		// Get regions.
		var (
			regionIndices [][]int
			regions       [][]string
		)
		if t.regions {
			regionIndices = regionPattern.FindAllStringIndex(text, -1)
			regions = regionPattern.FindAllStringSubmatch(text, -1)
			if !t.dynamicColors {
				escapeIndices = escapePattern.FindAllStringIndex(text, -1)
			}
		}

		// Calculate the position of the line.
		var skip, posX int
		if t.align == AlignLeft {
			posX = -t.columnOffset
		} else if t.align == AlignRight {
			posX = width - index.Width - t.columnOffset
		} else { // AlignCenter.
			posX = (width-index.Width)/2 - t.columnOffset
		}
		if posX < 0 {
			skip = -posX
			posX = 0
		}

		// Print the line.
		var currentTag, currentRegion, currentEscapeTag, skipped, runeSeqWidth int
		runeSequence := make([]rune, 0, 10)
		flush := func() {
			if len(runeSequence) == 0 {
				return
			}

			// Mix the existing style with the new style.
			_, _, existingStyle, _ := screen.GetContent(x+posX, y+line-t.lineOffset)
			_, background, _ := existingStyle.Decompose()
			style := overlayStyle(background, defaultStyle, foregroundColor, backgroundColor, attributes)

			// Do we highlight this character?
			var highlighted bool
			if len(regionID) > 0 {
				if _, ok := t.highlights[regionID]; ok {
					highlighted = true
				}
			}
			if highlighted {
				fg, bg, _ := style.Decompose()
				if bg == tcell.ColorDefault {
					r, g, b := fg.RGB()
					c := colorful.Color{R: float64(r) / 255, G: float64(g) / 255, B: float64(b) / 255}
					_, _, li := c.Hcl()
					if li < .5 {
						bg = tcell.ColorWhite
					} else {
						bg = tcell.ColorBlack
					}
				}
				style = style.Background(fg).Foreground(bg)
			}

			// Draw the character.
			var comb []rune
			if len(runeSequence) > 1 {
				// Allocate space for the combining characters only when necessary.
				comb = make([]rune, len(runeSequence)-1)
				copy(comb, runeSequence[1:])
			}
			for offset := 0; offset < runeSeqWidth; offset++ {
				screen.SetContent(x+posX+offset, y+line-t.lineOffset, runeSequence[0], comb, style)
			}

			// Advance.
			posX += runeSeqWidth
			runeSequence = runeSequence[:0]
			runeSeqWidth = 0
		}
		for pos, ch := range text {
			// Get the color.
			if currentTag < len(colorTags) && pos >= colorTagIndices[currentTag][0] && pos < colorTagIndices[currentTag][1] {
				flush()
				if pos == colorTagIndices[currentTag][1]-1 {
					foregroundColor, backgroundColor, attributes = styleFromTag(foregroundColor, backgroundColor, attributes, colorTags[currentTag])
					currentTag++
				}
				continue
			}

			// Get the region.
			if currentRegion < len(regionIndices) && pos >= regionIndices[currentRegion][0] && pos < regionIndices[currentRegion][1] {
				flush()
				if pos == regionIndices[currentRegion][1]-1 {
					regionID = regions[currentRegion][1]
					currentRegion++
				}
				continue
			}

			// Skip the second-to-last character of an escape tag.
			if currentEscapeTag < len(escapeIndices) && pos >= escapeIndices[currentEscapeTag][0] && pos < escapeIndices[currentEscapeTag][1] {
				flush()
				if pos == escapeIndices[currentEscapeTag][1]-1 {
					currentEscapeTag++
				} else if pos == escapeIndices[currentEscapeTag][1]-2 {
					continue
				}
			}

			// Determine the width of this rune.
			chWidth := runewidth.RuneWidth(ch)
			if chWidth == 0 {
				// If this is not a modifier, we treat it as a space character.
				if len(runeSequence) == 0 {
					ch = ' '
					chWidth = 1
				} else {
					runeSequence = append(runeSequence, ch)
					continue
				}
			}

			// Skip to the right.
			if !t.wrap && skipped < skip {
				skipped += chWidth
				continue
			}

			// Stop at the right border.
			if posX+runeSeqWidth+chWidth > width {
				break
			}

			// Flush the rune sequence.
			flush()

<<<<<<< HEAD
			// Do we highlight this character?
			var highlighted bool
			if len(regionID) > 0 {
				if _, ok := t.highlights[regionID]; ok {
					highlighted = true
				}
			}
			if highlighted {
				fg, bg, _ := style.Decompose()
				if bg == tcell.ColorDefault {
					r, g, t := fg.RGB()
					c := colorful.Color{R: float64(r) / 255, G: float64(g) / 255, B: float64(t) / 255}
					_, _, li := c.Hcl()
					if li < .5 {
						bg = tcell.ColorWhite
					} else {
						bg = tcell.ColorBlack
					}
				}
				style = style.Background(fg).Foreground(bg)
			}

			// Draw the character.
			for offset := 0; offset < chWidth; offset++ {
				screen.SetContent(x+posX+offset, y+line-t.lineOffset, ch, nil, style)
			}

			// Advance.
			posX += chWidth
=======
			// Queue this rune.
			runeSequence = append(runeSequence, ch)
			runeSeqWidth += chWidth
		}
		if posX+runeSeqWidth <= width {
			flush()
>>>>>>> 213c37c3
		}
	}

	// If this view is not scrollable, we'll purge the buffer of lines that have
	// scrolled out of view.
	if !t.scrollable && t.lineOffset > 0 {
		t.buffer = t.buffer[t.index[t.lineOffset].Line:]
		t.index = nil
	}
}

// InputHandler returns the handler for this primitive.
func (t *TextView) InputHandler() func(event *tcell.EventKey, setFocus func(p Primitive)) {
	return t.WrapInputHandler(func(event *tcell.EventKey, setFocus func(p Primitive)) {
		key := event.Key()
		if key == tcell.KeyEscape || key == tcell.KeyEnter || key == tcell.KeyTab || key == tcell.KeyBacktab {
			if t.done != nil {
				t.done(key)
			}
			if t.finished != nil {
				t.finished(key)
			}
			return
		}

		if !t.scrollable {
			return
		}

		switch key {
		case tcell.KeyRune:
			switch event.Rune() {
			case 'g': // Home.
				t.trackEnd = false
				t.lineOffset = 0
				t.columnOffset = 0
			case 'G': // End.
				t.trackEnd = true
				t.columnOffset = 0
			case 'j': // Down.
				t.lineOffset++
			case 'k': // Up.
				t.trackEnd = false
				t.lineOffset--
			case 'h': // Left.
				t.columnOffset--
			case 'l': // Right.
				t.columnOffset++
			}
		case tcell.KeyHome:
			t.trackEnd = false
			t.lineOffset = 0
			t.columnOffset = 0
		case tcell.KeyEnd:
			t.trackEnd = true
			t.columnOffset = 0
		case tcell.KeyUp:
			t.trackEnd = false
			t.lineOffset--
		case tcell.KeyDown:
			t.lineOffset++
		case tcell.KeyLeft:
			t.columnOffset--
		case tcell.KeyRight:
			t.columnOffset++
		case tcell.KeyPgDn, tcell.KeyCtrlF:
			t.lineOffset += t.pageSize
		case tcell.KeyPgUp, tcell.KeyCtrlB:
			t.trackEnd = false
			t.lineOffset -= t.pageSize
		}
	})
}

// GetLabel returns the text to be displayed before the input area.
func (t *TextView) GetLabel() string {
	return strings.Join(t.buffer, " ")
}

// GetLabelWidth returns label width.
func (t *TextView) GetLabelWidth() int {
	return StringWidth(strings.Replace(strings.Join(t.buffer, " "), "%s", "", -1))
}

// SetFieldAlign sets the input alignment within the radiobutton box. This must be
// either AlignLeft, AlignCenter, or AlignRight.
func (t *TextView) SetFieldAlign(align int) FormItem {
	t.align = align
	return t
}

// GetFieldWidth returns this primitive's field width.
func (t *TextView) GetFieldWidth() int {
	return 0
}

// GetFieldAlign returns the input alignment within the radiobutton box.
func (t *TextView) GetFieldAlign() (align int) {
	return t.align
}

// SetFormAttributes sets attributes shared by all form items.
func (t *TextView) SetFormAttributes(labelWidth, fieldWidth int, labelColor, bgColor, fieldTextColor, fieldBgColor tcell.Color) FormItem {
	t.height = 1
	t.textColor = labelColor
	t.backgroundColor = bgColor
	return t
}

// SetFinishedFunc sets a callback invoked when the user leaves this form item.
func (t *TextView) SetFinishedFunc(handler func(key tcell.Key)) FormItem {
	t.finished = handler
	return t
}

// GetFinishedFunc returns SetDoneFunc().
func (t *TextView) GetFinishedFunc() func(key tcell.Key) {
	return t.finished
}

// Focus is called when this primitive receives focus.
func (t *TextView) Focus(delegate func(p Primitive)) {
	if t.finished != nil {
		t.finished(tcell.KeyTAB)
		return
	}
	t.hasFocus = true
}<|MERGE_RESOLUTION|>--- conflicted
+++ resolved
@@ -939,8 +939,6 @@
 
 			// Flush the rune sequence.
 			flush()
-
-<<<<<<< HEAD
 			// Do we highlight this character?
 			var highlighted bool
 			if len(regionID) > 0 {
@@ -970,14 +968,6 @@
 
 			// Advance.
 			posX += chWidth
-=======
-			// Queue this rune.
-			runeSequence = append(runeSequence, ch)
-			runeSeqWidth += chWidth
-		}
-		if posX+runeSeqWidth <= width {
-			flush()
->>>>>>> 213c37c3
 		}
 	}
 
