--- conflicted
+++ resolved
@@ -33,11 +33,7 @@
 	SecondaryTextColor:          tcell.ColorYellow,
 	TertiaryTextColor:           tcell.ColorGreen,
 	InverseTextColor:            tcell.ColorBlue,
-<<<<<<< HEAD
-	ContrastSecondaryTextColor:  tcell.ColorDarkBlue,
 	DisabledBackgroundColor:     tcell.ColorDarkSlateGray,
 	DisabledTextColor:           tcell.ColorLightGray,
-=======
 	ContrastSecondaryTextColor:  tcell.ColorNavy,
->>>>>>> 0ad06c2e
 }